<<<<<<< HEAD
import React, { useMemo, useEffect, useState, useRef, useCallback } from 'react';
=======
import React, { useEffect, useState, useRef } from 'react';
>>>>>>> ad27d890
import { GrafanaTheme2, QueryEditorProps, SelectableValue } from '@grafana/data';
import { BigQueryDatasource } from './datasource';
import { DEFAULT_REGION, QUERY_FORMAT_OPTIONS } from './constants';
import { CustomScrollbar, JSONFormatter, Select, Tab, TabContent, TabsBar, Tooltip, useTheme2 } from '@grafana/ui';
import { QueryEditorRaw } from './QueryEditorRaw';
import { DatasetSelector } from './components/DatasetSelector';
import { TableSelector } from './components/TableSelector';
import { BigQueryQueryNG } from './bigquery_query';
<<<<<<< HEAD
import { BigQueryOptions, EditorMode, GoogleAuthType, QueryFormat, QueryRowFilter } from './types';
import { getApiClient, TableSchema } from './api';
import { ProjectSelector } from 'components/ProjectSelector';
import { useAsyncFn } from 'react-use';
import QueryHeader from './components/QueryHeader';
import { Space } from './components/ui/Space';
import EditorRow from './components/ui/EditorRow';
import EditorField from './components/ui/EditorField';
=======
import { BigQueryOptions, QueryFormat } from './types';
import { getApiClient, TableSchema } from './api';
import { useAsync, useAsyncFn } from 'react-use';
>>>>>>> ad27d890

type Props = QueryEditorProps<BigQueryDatasource, BigQueryQueryNG, BigQueryOptions>;

function applyQueryDefaults(q: BigQueryQueryNG, ds: BigQueryDatasource) {
  const result = { ...q };

  result.dataset = q.dataset;
  result.location = q.location || ds.jsonData.defaultRegion || DEFAULT_REGION;
  result.format = q.format !== undefined ? q.format : QueryFormat.Table;
  result.rawSql = q.rawSql || '';
  result.editorMode = q.editorMode || EditorMode.Builder;

  return result;
}

const isQueryValid = (q: BigQueryQueryNG) => {
  return Boolean(q.location && q.dataset && q.table && q.rawSql);
};

export function QueryEditor(props: Props) {
  const schemaCache = useRef(new Map<string, TableSchema>());
<<<<<<< HEAD
  const apiClient = useMemo(() => getApiClient(props.datasource.id), [props.datasource]);
=======
  const {
    loading: apiLoading,
    error: apiError,
    value: apiClient,
  } = useAsync(async () => await getApiClient(props.datasource.id), [props.datasource]);
>>>>>>> ad27d890
  const [isSchemaOpen, setIsSchemaOpen] = useState(false);
  const theme: GrafanaTheme2 = useTheme2();
  const [queryRowFilter, setQueryRowFilter] = useState<QueryRowFilter>({
    filter: false,
    group: false,
    order: false,
    preview: true,
  });

  const queryWithDefaults = applyQueryDefaults(props.query, props.datasource);

  const [fetchTableSchemaState, fetchTableSchema] = useAsyncFn(
    async (l?: string, d?: string, t?: string) => {
      if (!Boolean(l && d && t) || !apiClient) {
        return null;
      }

      if (schemaCache.current?.has(t!)) {
        return schemaCache.current?.get(t!);
      }
      const schema = await apiClient.getTableSchema(l!, d!, t!);
      schemaCache.current.set(t!, schema);
      return schema;
    },
    [apiClient]
  );

  const queryWithDefaults = useCallback(() => {
    return applyQueryDefaults(props.query, props.datasource);
  }, [props.datasource, props.query]);

  useEffect(() => {
<<<<<<< HEAD
    fetchTableSchema(queryWithDefaults());
  }, [fetchTableSchema, queryWithDefaults]);
=======
    if (!queryWithDefaults.location || !queryWithDefaults.dataset || !queryWithDefaults.table) {
      return;
    }
    fetchTableSchema(queryWithDefaults.location, queryWithDefaults.dataset, queryWithDefaults.table);
  }, [fetchTableSchema, queryWithDefaults.location, queryWithDefaults.dataset, queryWithDefaults.table]);
>>>>>>> ad27d890

  const processQuery = (q: BigQueryQueryNG) => {
    if (isQueryValid(q)) {
      props.onRunQuery();
    }
  };

  const onFormatChange = (e: SelectableValue) => {
    const next = { ...props.query, format: e.value || QueryFormat.Timeseries };
    props.onChange(next);
    processQuery(next);
  };

<<<<<<< HEAD
  const onProjectChange = (e: SelectableValue) => {
    props.onChange({
      ...queryWithDefaults(),
      project: e.value,
      dataset: undefined,
      table: undefined,
    });
=======
  const onLocationChange = (e: SelectableValue) => {
    const next = { ...props.query, location: e.value || DEFAULT_REGION };
    props.onChange(next);
    processQuery(next);
>>>>>>> ad27d890
  };

  const onDatasetChange = (e: SelectableValue) => {
    const next = {
      ...queryWithDefaults(),
      dataset: e.value,
      table: undefined,
    };

    setIsSchemaOpen(false);
    props.onChange(next);
    processQuery(next);
  };

  const onTableChange = (e: SelectableValue) => {
    const next = {
      ...queryWithDefaults(),
      table: e.value,
    };
    props.onChange(next);
    fetchTableSchema(next.location, next.dataset, next.table);
    processQuery(next);
  };

  const schemaTab = (
    <Tab
      label="Table schema"
      active={isSchemaOpen}
      onChangeTab={() => {
        if (!Boolean(queryWithDefaults().table)) {
          return;
        }
        setIsSchemaOpen(true);
      }}
      icon={fetchTableSchemaState.loading ? 'fa fa-spinner' : undefined}
    />
  );

  if (apiLoading || apiError || !apiClient) {
    return null;
  }

  return (
    <>
      <QueryHeader
        onChange={props.onChange}
        onRunQuery={props.onRunQuery}
        onQueryRowChange={setQueryRowFilter}
        queryRowFilter={queryRowFilter}
        query={queryWithDefaults()}
        sqlCodeEditorIsDirty={false}
      />

      <Space v={0.5} />

      <EditorRow>
        <EditorField label="Format" width={12}>
          <Select
            options={QUERY_FORMAT_OPTIONS}
            value={queryWithDefaults().format}
            onChange={onFormatChange}
            className="width-12"
          />
        </EditorField>

<<<<<<< HEAD
        {props.datasource.jsonData.authenticationType === GoogleAuthType.GCE && (
          <EditorField label="Project" width={12}>
            <ProjectSelector
              apiClient={apiClient}
              projectId={queryWithDefaults().project!}
              location={queryWithDefaults().location!}
              onChange={onProjectChange}
              className="width-12"
            />
          </EditorField>
        )}

        <EditorField label="Dataset" width={12}>
          <DatasetSelector
            apiClient={apiClient}
            projectId={queryWithDefaults().project!}
            location={queryWithDefaults().location!}
            value={queryWithDefaults().dataset}
=======
        <Field label="Dataset">
          <DatasetSelector
            apiClient={apiClient}
            location={queryWithDefaults.location!}
            value={queryWithDefaults.dataset}
>>>>>>> ad27d890
            onChange={onDatasetChange}
            className="width-12"
          />
        </EditorField>

        <EditorField label="Table">
          <TableSelector
            apiClient={apiClient}
<<<<<<< HEAD
            projectId={queryWithDefaults().project!}
            location={queryWithDefaults().location!}
            dataset={queryWithDefaults().dataset!}
            value={queryWithDefaults().table}
            disabled={queryWithDefaults().dataset === undefined}
=======
            location={queryWithDefaults.location!}
            dataset={queryWithDefaults.dataset!}
            value={queryWithDefaults.table}
            disabled={queryWithDefaults.dataset === undefined}
>>>>>>> ad27d890
            onChange={onTableChange}
            className="width-12"
            applyDefault
          />
        </EditorField>
      </EditorRow>

      {queryWithDefaults().editorMode === EditorMode.Code && (
        <>
          <TabsBar>
            <Tab label={'Query'} active={!isSchemaOpen} onChangeTab={() => setIsSchemaOpen(false)} />
            {queryWithDefaults().table ? schemaTab : <Tooltip content={'Choose table first'}>{schemaTab}</Tooltip>}
          </TabsBar>

          <TabContent>
            {!isSchemaOpen && (
              <QueryEditorRaw query={queryWithDefaults()} onChange={props.onChange} onRunQuery={props.onRunQuery} />
            )}
            {isSchemaOpen && (
              <div
                style={{
                  height: '300px',
                  padding: `${theme.spacing(1)}`,
                  marginBottom: `${theme.spacing(1)}`,
                  border: `1px solid ${theme.colors.border.medium}`,
                  overflow: 'auto',
                }}
              >
                {fetchTableSchemaState.value && fetchTableSchemaState.value.schema && props.query.table && (
                  <CustomScrollbar>
                    <JSONFormatter json={fetchTableSchemaState.value.schema} open={2} />
                  </CustomScrollbar>
                )}
              </div>
            )}
          </TabContent>
        </>
      )}
    </>
  );
}<|MERGE_RESOLUTION|>--- conflicted
+++ resolved
@@ -1,8 +1,4 @@
-<<<<<<< HEAD
-import React, { useMemo, useEffect, useState, useRef, useCallback } from 'react';
-=======
 import React, { useEffect, useState, useRef } from 'react';
->>>>>>> ad27d890
 import { GrafanaTheme2, QueryEditorProps, SelectableValue } from '@grafana/data';
 import { BigQueryDatasource } from './datasource';
 import { DEFAULT_REGION, QUERY_FORMAT_OPTIONS } from './constants';
@@ -11,20 +7,13 @@
 import { DatasetSelector } from './components/DatasetSelector';
 import { TableSelector } from './components/TableSelector';
 import { BigQueryQueryNG } from './bigquery_query';
-<<<<<<< HEAD
-import { BigQueryOptions, EditorMode, GoogleAuthType, QueryFormat, QueryRowFilter } from './types';
+import { BigQueryOptions, EditorMode, QueryFormat, QueryRowFilter } from './types';
 import { getApiClient, TableSchema } from './api';
-import { ProjectSelector } from 'components/ProjectSelector';
-import { useAsyncFn } from 'react-use';
+import { useAsync, useAsyncFn } from 'react-use';
 import QueryHeader from './components/QueryHeader';
 import { Space } from './components/ui/Space';
 import EditorRow from './components/ui/EditorRow';
 import EditorField from './components/ui/EditorField';
-=======
-import { BigQueryOptions, QueryFormat } from './types';
-import { getApiClient, TableSchema } from './api';
-import { useAsync, useAsyncFn } from 'react-use';
->>>>>>> ad27d890
 
 type Props = QueryEditorProps<BigQueryDatasource, BigQueryQueryNG, BigQueryOptions>;
 
@@ -46,15 +35,12 @@
 
 export function QueryEditor(props: Props) {
   const schemaCache = useRef(new Map<string, TableSchema>());
-<<<<<<< HEAD
-  const apiClient = useMemo(() => getApiClient(props.datasource.id), [props.datasource]);
-=======
   const {
     loading: apiLoading,
     error: apiError,
     value: apiClient,
   } = useAsync(async () => await getApiClient(props.datasource.id), [props.datasource]);
->>>>>>> ad27d890
+
   const [isSchemaOpen, setIsSchemaOpen] = useState(false);
   const theme: GrafanaTheme2 = useTheme2();
   const [queryRowFilter, setQueryRowFilter] = useState<QueryRowFilter>({
@@ -82,21 +68,12 @@
     [apiClient]
   );
 
-  const queryWithDefaults = useCallback(() => {
-    return applyQueryDefaults(props.query, props.datasource);
-  }, [props.datasource, props.query]);
-
   useEffect(() => {
-<<<<<<< HEAD
-    fetchTableSchema(queryWithDefaults());
-  }, [fetchTableSchema, queryWithDefaults]);
-=======
     if (!queryWithDefaults.location || !queryWithDefaults.dataset || !queryWithDefaults.table) {
       return;
     }
     fetchTableSchema(queryWithDefaults.location, queryWithDefaults.dataset, queryWithDefaults.table);
   }, [fetchTableSchema, queryWithDefaults.location, queryWithDefaults.dataset, queryWithDefaults.table]);
->>>>>>> ad27d890
 
   const processQuery = (q: BigQueryQueryNG) => {
     if (isQueryValid(q)) {
@@ -110,25 +87,9 @@
     processQuery(next);
   };
 
-<<<<<<< HEAD
-  const onProjectChange = (e: SelectableValue) => {
-    props.onChange({
-      ...queryWithDefaults(),
-      project: e.value,
-      dataset: undefined,
-      table: undefined,
-    });
-=======
-  const onLocationChange = (e: SelectableValue) => {
-    const next = { ...props.query, location: e.value || DEFAULT_REGION };
-    props.onChange(next);
-    processQuery(next);
->>>>>>> ad27d890
-  };
-
   const onDatasetChange = (e: SelectableValue) => {
     const next = {
-      ...queryWithDefaults(),
+      ...queryWithDefaults,
       dataset: e.value,
       table: undefined,
     };
@@ -140,7 +101,7 @@
 
   const onTableChange = (e: SelectableValue) => {
     const next = {
-      ...queryWithDefaults(),
+      ...queryWithDefaults,
       table: e.value,
     };
     props.onChange(next);
@@ -153,7 +114,7 @@
       label="Table schema"
       active={isSchemaOpen}
       onChangeTab={() => {
-        if (!Boolean(queryWithDefaults().table)) {
+        if (!Boolean(queryWithDefaults.table)) {
           return;
         }
         setIsSchemaOpen(true);
@@ -173,7 +134,7 @@
         onRunQuery={props.onRunQuery}
         onQueryRowChange={setQueryRowFilter}
         queryRowFilter={queryRowFilter}
-        query={queryWithDefaults()}
+        query={queryWithDefaults}
         sqlCodeEditorIsDirty={false}
       />
 
@@ -183,38 +144,17 @@
         <EditorField label="Format" width={12}>
           <Select
             options={QUERY_FORMAT_OPTIONS}
-            value={queryWithDefaults().format}
+            value={queryWithDefaults.format}
             onChange={onFormatChange}
             className="width-12"
           />
         </EditorField>
 
-<<<<<<< HEAD
-        {props.datasource.jsonData.authenticationType === GoogleAuthType.GCE && (
-          <EditorField label="Project" width={12}>
-            <ProjectSelector
-              apiClient={apiClient}
-              projectId={queryWithDefaults().project!}
-              location={queryWithDefaults().location!}
-              onChange={onProjectChange}
-              className="width-12"
-            />
-          </EditorField>
-        )}
-
         <EditorField label="Dataset" width={12}>
-          <DatasetSelector
-            apiClient={apiClient}
-            projectId={queryWithDefaults().project!}
-            location={queryWithDefaults().location!}
-            value={queryWithDefaults().dataset}
-=======
-        <Field label="Dataset">
           <DatasetSelector
             apiClient={apiClient}
             location={queryWithDefaults.location!}
             value={queryWithDefaults.dataset}
->>>>>>> ad27d890
             onChange={onDatasetChange}
             className="width-12"
           />
@@ -223,18 +163,10 @@
         <EditorField label="Table">
           <TableSelector
             apiClient={apiClient}
-<<<<<<< HEAD
-            projectId={queryWithDefaults().project!}
-            location={queryWithDefaults().location!}
-            dataset={queryWithDefaults().dataset!}
-            value={queryWithDefaults().table}
-            disabled={queryWithDefaults().dataset === undefined}
-=======
             location={queryWithDefaults.location!}
             dataset={queryWithDefaults.dataset!}
             value={queryWithDefaults.table}
             disabled={queryWithDefaults.dataset === undefined}
->>>>>>> ad27d890
             onChange={onTableChange}
             className="width-12"
             applyDefault
@@ -242,16 +174,16 @@
         </EditorField>
       </EditorRow>
 
-      {queryWithDefaults().editorMode === EditorMode.Code && (
+      {queryWithDefaults.editorMode === EditorMode.Code && (
         <>
           <TabsBar>
             <Tab label={'Query'} active={!isSchemaOpen} onChangeTab={() => setIsSchemaOpen(false)} />
-            {queryWithDefaults().table ? schemaTab : <Tooltip content={'Choose table first'}>{schemaTab}</Tooltip>}
+            {queryWithDefaults.table ? schemaTab : <Tooltip content={'Choose table first'}>{schemaTab}</Tooltip>}
           </TabsBar>
 
           <TabContent>
             {!isSchemaOpen && (
-              <QueryEditorRaw query={queryWithDefaults()} onChange={props.onChange} onRunQuery={props.onRunQuery} />
+              <QueryEditorRaw query={queryWithDefaults} onChange={props.onChange} onRunQuery={props.onRunQuery} />
             )}
             {isSchemaOpen && (
               <div
