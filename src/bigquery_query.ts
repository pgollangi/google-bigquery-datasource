--- conflicted
+++ resolved
@@ -392,34 +392,18 @@
       const partitionedField = this.target.partitionedField ? this.target.partitionedField : '_PARTITIONTIME';
       if (this.target.timeColumn !== partitionedField) {
         if (this.templateSrv.timeRange && this.templateSrv.timeRange.from) {
-<<<<<<< HEAD
-          let fromD = this.templateSrv.timeRange.from;
-          const from = `${partitionedField} >= '${BigQueryQuery.formatDateToString(
-              fromD._d,
-              '-',
-              true
-=======
           const from = `${partitionedField} >= '${BigQueryQuery.formatDateToString(
             this.templateSrv.timeRange.from._d,
             '-',
             true
->>>>>>> ff9b35bf
           )}'`;
           conditions.push(from);
         }
         if (this.templateSrv.timeRange && this.templateSrv.timeRange.to) {
-<<<<<<< HEAD
-          let toD = this.templateSrv.timeRange.to;
-          const to = `${partitionedField} < '${BigQueryQuery.formatDateToString(
-              toD._d,
-              '-',
-              true
-=======
           const to = `${partitionedField} < '${BigQueryQuery.formatDateToString(
             this.templateSrv.timeRange.to._d,
             '-',
             true
->>>>>>> ff9b35bf
           )}'`;
           conditions.push(to);
         }
