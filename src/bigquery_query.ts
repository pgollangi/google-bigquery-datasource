--- conflicted
+++ resolved
@@ -34,36 +34,7 @@
   convertToUtc,
   getInterval,
 } from 'utils';
-<<<<<<< HEAD
 import { GroupType, QueryFormat, BigQueryQueryNG } from './types';
-=======
-import { GroupType, QueryFormat, QueryPriority } from 'types';
-
-export interface BigQueryQueryNG extends DataQuery {
-  dataset?: string;
-  table?: string;
-
-  format: QueryFormat;
-  rawQuery?: boolean;
-  rawSql: string;
-  location?: string;
-
-  orderByCol?: string;
-  orderBySort?: string;
-  timeColumn?: string;
-  timeColumnType?: 'TIMESTAMP' | 'DATE' | 'DATETIME' | 'int4';
-  metricColumn?: string;
-  group?: Array<{ type: GroupType; params: string[] }>;
-  where?: any[];
-  select?: any[];
-  partitioned?: boolean;
-  partitionedField?: string;
-  convertToUTC?: boolean;
-  sharded?: boolean;
-  queryPriority?: QueryPriority;
-  timeShift?: string;
-}
->>>>>>> f9a48258
 
 export default class BigQueryQuery {
   target: BigQueryQueryNG;
