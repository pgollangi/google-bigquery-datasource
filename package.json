--- conflicted
+++ resolved
@@ -16,16 +16,11 @@
   "author": "Grafana Labs <team@grafana.com> (https://grafana.com)",
   "license": "MIT",
   "dependencies": {
-<<<<<<< HEAD
     "@emotion/css": "11.1.3",
     "@grafana/data": "canary",
-    "@grafana/experimental": "canary",
-=======
-    "@grafana/data": "canary",
->>>>>>> df131f7a
+    "@grafana/experimental": "0.0.2-canary.10",
     "@grafana/runtime": "canary",
     "@grafana/ui": "canary",
-    "@grafana/experimental": "0.0.2-canary.9",
     "brace": "^0.10.0",
     "import": "^0.0.6",
     "lodash": "^4.17.11",
