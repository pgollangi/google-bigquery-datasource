--- conflicted
+++ resolved
@@ -1,10 +1,4 @@
 version: 2.1
-<<<<<<< HEAD
-=======
-  - codecov/upload:
-      token: a1127a6b-ce13-4174-9d14-6dbfa7252a54
-
->>>>>>> 2218dfed
 
 orbs:
   codecov: codecov/codecov@1.0.4
@@ -35,10 +29,8 @@
           name: build
           command: 'run build:prod'
       - codecov/upload:
-<<<<<<< HEAD
+
           token: a1127a6b-ce13-4174-9d14-6dbfa7252a54
-=======
->>>>>>> 2218dfed
           file: coverage/*.json
       - store_artifacts:
           path: dist